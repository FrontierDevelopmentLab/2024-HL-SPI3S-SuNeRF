--- conflicted
+++ resolved
@@ -1,14 +1,10 @@
-<<<<<<< HEAD
 import lightning.pytorch as L
 L.seed_everything(7)
-=======
-import pytorch_lightning as pl
-pl.seed_everything(7)
->>>>>>> 7e810b50
 import argparse
 import os
-os.environ['CUDA_VISIBLE_DEVICES'] = "0"
+# os.environ['CUDA_VISIBLE_DEVICES'] = "0"
 
+import wandb
 from torch import nn
 import torch
 import yaml
@@ -20,13 +16,9 @@
 from sunerf.model.sunerf_lightning_classes import save_state, DensityTemperatureSuNeRFModule
 from sunerf.train.callback import TestMultiThermalImageCallback
 from sunerf.model.sunerf_nerf_models import NeRF_DT
-from sunerf.model.kan_spherical_harmonics import OrthonormalTimeSphericalNeRF
+# from sunerf.model.kan_spherical_harmonics import OrthonormalTimeSphericalNeRF
 torch.set_float32_matmul_precision('high')
-<<<<<<< HEAD
 L.seed_everything(7)
-=======
-pl.seed_everything(7)
->>>>>>> 7e810b50
 
 
 # Main function that sets up and runs the training process
@@ -60,6 +52,7 @@
     ckpt_path = training_config['meta_path'] if 'meta_path' in training_config else 'last'
 
     # initialize logger
+    wandb.init(**logging_config)
     logger = WandbLogger(**logging_config, save_dir=working_dir)
 
     # initialize data module and model
@@ -87,6 +80,7 @@
                                             data_module.config['resolution'],
                                             data_module.config['wavelengths'],
                                             data_module.config['instrument'])
+    
     callbacks = [checkpoint_callback, save_callback, test_image_callback]
 
     N_GPUS = torch.cuda.device_count()
@@ -94,7 +88,7 @@
                       logger=logger,
                       devices=N_GPUS,
                       accelerator='gpu' if N_GPUS >= 1 else None,
-                      strategy='dp' if N_GPUS > 1 else 'auto',  # ddp breaks memory and wandb
+                      strategy='ddp_find_unused_parameters_true' if N_GPUS > 1 else 'auto',  # ddp breaks memory and wandb
                       num_sanity_val_steps=-1,  # validate all points to check the first image
                       val_check_interval=log_every_n_steps,
                       gradient_clip_val=0.5,
