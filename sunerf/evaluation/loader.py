--- conflicted
+++ resolved
@@ -221,42 +221,23 @@
         flat_time = torch.ones_like(flat_rays_o[:, 0:1]) * time
         # make batches
         wl = torch.tensor(wl).to(self.device)
-<<<<<<< HEAD
-        flat_wl = wl[None,:].expand(flat_rays_o.shape[0],wl.shape[0])
-        
-        rays_o, rays_d, time, wl = torch.split(flat_rays_o, batch_size), \
-            torch.split(flat_rays_d, batch_size), \
-            torch.split(flat_time, batch_size), \
-            torch.split(flat_wl, batch_size)
-=======
         wl = wl[None, :].expand(rays_o[0].shape[0], wl.shape[0])
         instrument = torch.zeros(rays_o[0].shape[0], dtype=int).to(self.device)
->>>>>>> aab0679f
 
         # Initialize outputs
         outputs = {}
         # Iterate over batches of rays and time
         if self.serial:
-<<<<<<< HEAD
-            for b_rays_o, b_rays_d, b_time, b_wl in zip(rays_o, rays_d, time, wl):
-                b_outs = self.rendering(b_rays_o, b_rays_d, b_time, b_wl)
-=======
             for b_rays_o, b_rays_d, b_time in tqdm(zip(rays_o, rays_d, time), position=1, total=len(rays_o)):
                 b_outs = self.rendering(b_rays_o, b_rays_d, b_time, wl, instrument)
->>>>>>> aab0679f
                 for k, v in b_outs.items():
                     if k not in outputs:
                         outputs[k] = []
                     outputs[k].append(v)
         else:
             with concurrent.futures.ThreadPoolExecutor() as executor:
-<<<<<<< HEAD
-                futures = [(i, executor.submit(self.process_batch, b_rays_o, b_rays_d, b_time, b_wl)) for
-                        i, (b_rays_o, b_rays_d, b_time, b_wl) in enumerate(zip(rays_o, rays_d, time, wl))]
-=======
                 futures = [(i, executor.submit(self.process_batch, b_rays_o, b_rays_d, b_time, b_wl, b_instrument)) for
                         i, (b_rays_o, b_rays_d, b_time, b_wl[None, :], b_instrument[None, :]) in enumerate(zip(rays_o, rays_d, time, wl, instrument))]
->>>>>>> aab0679f
                 results = [(i, future.result()) for i, future in futures]
 
             # Sort results by index to maintain order
@@ -266,11 +247,8 @@
             for i, b_outs in results:
                 for k, v in b_outs.items():
                     outputs.setdefault(k, []).append(v)
-<<<<<<< HEAD
-=======
                 del b_outs
                 gc.collect()
->>>>>>> aab0679f
 
         # Concatenate and reshape outputs
         # k: key, v: value
