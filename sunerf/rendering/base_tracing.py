--- conflicted
+++ resolved
@@ -105,7 +105,6 @@
         outputs['height_map'] = height_map
         outputs['absorption_map'] = absorption_map
         outputs['regularization'] = regularization
-<<<<<<< HEAD
 
         if 'EM' in fine_out.keys():
             outputs['EM'] = fine_out['EM']
@@ -113,7 +112,6 @@
             outputs['meanT'] = fine_out['meanT']
         if 'mean_rho' in fine_out.keys():
             outputs['mean_rho'] = fine_out['mean_rho']
-=======
         fine_out = None
         coarse_out = None
         image = None
@@ -123,7 +121,6 @@
         height_map = None
         absorption_map = None
         regularization = None
->>>>>>> aab0679f
         return outputs
 
     def forward_points(self, query_points):
