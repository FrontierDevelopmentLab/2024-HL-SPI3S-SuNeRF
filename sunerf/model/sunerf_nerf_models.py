from typing import Tuple

import torch
from torch import nn


class NeRF(nn.Module):
    r"""
    Neural radiance fields module.
    """

    def __init__(
            self,
            d_input: int = 4,
            d_output: int = 2,
            n_layers: int = 8,
            d_filter: int = 512,
            skip: Tuple[int] = (),
            encoding='positional'
    ):
        super().__init__()
        self.d_input = d_input
        self.skip = skip
        self.act = Sine()

        # encoding_config = {'type': 'positional', 'num_freqs': 20} if encoding_config is None else encoding_config
        # encoding_type = encoding_config.pop('type')
        if encoding == 'positional':
            enc = PositionalEncoding(d_input=d_input, n_freqs=10)
            in_layer = nn.Linear(enc.d_output, d_filter)
            self.in_layer = nn.Sequential(enc, in_layer)
        else:
            self.in_layer = nn.Linear(d_input, d_filter)
        # elif encoding_type == 'none' or encoding_type is None:
        #     self.in_layer = nn.Linear(d_input, d_filter)
        # else:
        #     raise ValueError(f'Unknown encoding type {encoding_type}')

        # Create model layers
        self.layers = nn.ModuleList([nn.Linear(d_filter, d_filter) for i in range(n_layers - 1)])

        self.out_layer = nn.Linear(d_filter, d_output)

    def forward(self, x: torch.Tensor) -> torch.Tensor:
        r"""
        Forward pass with optional view direction.
        """

        # Apply forward pass
        x = self.act(self.in_layer(x))
        for i, layer in enumerate(self.layers):
            x = self.act(layer(x))
            # if i in self.skip:
            #     x = torch.cat([x, x_input], dim=-1)
        x = self.out_layer(x)

        return {'inferences':x}


class EmissionModel(NeRF):

    def __init__(self, **kwargs):
        super().__init__(d_input=4, d_output=2, **kwargs)


class Sine(nn.Module):
    def __init__(self, w0: float = 1.):
        super().__init__()
        self.w0 = w0

    def forward(self, x):
        return torch.sin(self.w0 * x)


class TrainablePositionalEncoding(nn.Module):

    def __init__(self, d_input, n_freqs=20):
        super().__init__()
        frequencies = torch.stack([torch.linspace(-3, 9, n_freqs, dtype=torch.float32) for _ in range(d_input)], -1)
        self.frequencies = nn.Parameter(frequencies[None, :, :], requires_grad=True)
        self.d_output = n_freqs * 2 * d_input

    def forward(self, x):
        # x = (batch, rays, coords)
        encoded = x[:, None, :] * torch.pi * 2 ** self.frequencies
        normalization = (torch.pi * 2 ** self.frequencies)
        encoded = torch.cat([torch.sin(encoded) / normalization, torch.cos(encoded) / normalization], -1)
        encoded = encoded.reshape(x.shape[0], -1)
        return encoded


class PositionalEncoding(nn.Module):
    r"""
    Sine-cosine positional encoder for input points.
    """

    def __init__(self, d_input: int, n_freqs: int, scale_factor: float = 2., log_space: bool = True):
        """

        Parameters
        ----------
        d_input: number of input dimensions
        n_freqs: number of frequencies used for encoding
        scale_factor: factor to adjust box size limit of 2pi (default 2; 4pi)
        log_space: use frequencies in powers of 2
        """
        super().__init__()
        self.d_input = d_input
        self.n_freqs = n_freqs
        self.log_space = log_space
        self.d_output = d_input * (1 + 2 * self.n_freqs)

        # Define frequencies in either linear or log scale
        if self.log_space:
            freq_bands = 2. ** torch.linspace(0., self.n_freqs - 1, self.n_freqs)
        else:
            freq_bands = torch.linspace(2. ** 0., 2. ** (self.n_freqs - 1), self.n_freqs)
            print('freq bands', freq_bands)

        self.register_buffer('freq_bands', freq_bands)
        self.scale_factor = scale_factor

    def forward(self, x) -> torch.Tensor:
        r"""
        Apply positional encoding to input.
        """
        f = self.freq_bands[None, :, None]
        enc = [x,
               (torch.sin(x[:, None, :] * f / self.scale_factor)).reshape(x.shape[0], -1),
               (torch.cos(x[:, None, :] * f / self.scale_factor)).reshape(x.shape[0], -1)
               ]
        return torch.concat(enc, dim=-1)



class NeRF_DT(NeRF):
    r"""
    Neural radiance fields module.
    """

    def __init__(
            self,
            d_input: int = 4,
            d_output: int = 2,
            n_layers: int = 8,
            d_filter: int = 512,
            skip: Tuple[int] = (),
            encoding='positional', 
            base_log_temperature: float = 5.0,
            base_log_density: float = 10.0,
    ):
        super().__init__(d_input=d_input, d_output=d_output, n_layers=n_layers, d_filter=d_filter, skip=skip, encoding=encoding)

        self.base_log_temperature = base_log_temperature
        self.base_log_density = base_log_density
<<<<<<< HEAD

        # Absorption for AIA, referred to instrument 0, EUVI-A refers to instrument 1, EUVI-B refers to instrument 2
        self.log_absortpion = nn.ParameterDict([
                                ['094',  torch.tensor(1.0e-6, dtype=torch.float32)],
                                ['0131', torch.tensor(1.0e-6, dtype=torch.float32)],
                                ['0171', torch.tensor(1.0e-6, dtype=torch.float32)],
                                ['0193', torch.tensor(1.0e-6, dtype=torch.float32)],
                                ['0211', torch.tensor(1.0e-6, dtype=torch.float32)],
                                ['0304', torch.tensor(1.0e-6, dtype=torch.float32)],
                                ['0335', torch.tensor(1.0e-6, dtype=torch.float32)],
                                ['1171', torch.tensor(1.0e-6, dtype=torch.float32)],
                                ['1195', torch.tensor(1.0e-6, dtype=torch.float32)],
                                ['1284', torch.tensor(1.0e-6, dtype=torch.float32)],
                                ['1304', torch.tensor(1.0e-6, dtype=torch.float32)],
                                ['2171', torch.tensor(1.0e-6, dtype=torch.float32)],
                                ['2195', torch.tensor(1.0e-6, dtype=torch.float32)],
                                ['2284', torch.tensor(1.0e-6, dtype=torch.float32)],
                                ['2304', torch.tensor(1.0e-6, dtype=torch.float32)],
                        ])
=======
>>>>>>> 7e810b50
        
        self.log_absortpion = nn.Parameter(torch.tensor([[1.e-6, 1.e-6, 1.e-6,],
                                                         [1.6-6, 1.e-6, 1.e-6,],
                                                         [1.6-6, 1.e-6, 1.e-6,],
                                                         [1.6-6, 1.e-6, 1.e-6,],
                                                         [1.6-6, 1.e-6, 0.24,],
                                                         [1.6-6, 1.e-6, 0.25,],
                                                         [1.6-6, 1.e-6, 0.26]], dtype=torch.float32, requires_grad=True)) 

        self.volumetric_constant = nn.Parameter(torch.tensor([1., 1., 1.,], dtype=torch.float32, requires_grad=True)) 

    def forward(self, x: torch.Tensor) -> torch.Tensor:
        r"""
        Forward pass with optional view direction.
        """

        # Apply forward pass
        x = self.act(self.in_layer(x))
        for i, layer in enumerate(self.layers):
            x = self.act(layer(x))
            # if i in self.skip:
            #     x = torch.cat([x, x_input], dim=-1)
        x = self.out_layer(x)

        # Add base density
        x[:, 0] = x[:, 0] + self.base_log_density
        # Add base temperature
        x[:, 1] = x[:, 1] + self.base_log_temperature

        return {'inferences': x, 'log_abs': self.log_absortpion , 'vol_c': self.volumetric_constant}

# class NeRF_dens_temp(nn.Module):
#   r"""
#   Neural radiance fields module.
#   """
#   def __init__(
#     self,
#     encoding_fn: Callable[[torch.Tensor], torch.Tensor],
#     d_input: int = 4,
#     d_output: int = 2,
#     n_layers: int = 8,
#     d_filter: int = 256,
#     skip: Tuple[int] = (4,),
#     d_viewdirs: Optional[int] = None
#   ):
#     super().__init__()
#     self.encoding_fn = encoding_fn
#     self.d_input = d_input
#     self.skip = skip
#     self.act = Sine()
#     self.d_viewdirs = d_viewdirs

#     # Create model layers
#     self.layers = nn.ModuleList(
#       [nn.Linear(self.d_input, d_filter)] +
#       [nn.Linear(d_filter + self.d_input, d_filter) if i in skip \
#        else nn.Linear(d_filter, d_filter) for i in range(n_layers - 1)]
#     )

#     # Bottleneck layers
#     if self.d_viewdirs is not None:
#       # If using viewdirs, split alpha and RGB
#       self.alpha_out = nn.Linear(d_filter, 1)
#       self.rgb_filters = nn.Linear(d_filter, d_filter)
#       self.branch = nn.Linear(d_filter + self.d_viewdirs, d_filter // 2)
#       self.output = nn.Linear(d_filter // 2, 3)
#     else:
#       # If no viewdirs, use simpler output
#       self.output = nn.Linear(d_filter, d_output)

#     self.log_absortpion = nn.ParameterDict([
#                                         ['94',  torch.rand(1, dtype=torch.float32)[0]],
#                                         ['131', torch.rand(1, dtype=torch.float32)[0]],
#                                         ['171', torch.rand(1, dtype=torch.float32)[0]],
#                                         ['193', torch.rand(1, dtype=torch.float32)[0]],
#                                         ['211', torch.rand(1, dtype=torch.float32)[0]],
#                                         ['304', torch.rand(1, dtype=torch.float32)[0]],
#                                         ['335', torch.rand(1, dtype=torch.float32)[0]]
#                                 ])

#     self.volumetric_constant = nn.Parameter(torch.tensor(20.0, dtype=torch.float32, requires_grad=True))

#   def forward(
#     self,
#     x: torch.Tensor,
#     viewdirs: Optional[torch.Tensor] = None,
#   ) -> torch.Tensor:
#     r"""
#     Forward pass with optional view direction.
#     """
#     # Cannot use viewdirs if instantiated with d_viewdirs = None
#     if self.d_viewdirs is None and viewdirs is not None:
#       raise ValueError('Cannot input x_direction if d_viewdirs was not given.')

#     # Apply forward pass up to bottleneck
#     x_input = x
#     for i, layer in enumerate(self.layers):
#       x = self.act(layer(x))
#       if i in self.skip:
#         x = torch.cat([x, x_input], dim=-1)

#     # Apply bottleneck
#     if self.d_viewdirs is not None:
#       # Split alpha from network output
#       alpha = self.alpha_out(x)

#       # Pass through bottleneck to get RGB
#       x = self.rgb_filters(x)
#       x = torch.concat([x, viewdirs], dim=-1)
#       x = self.act(self.branch(x))
#       x = self.output(x)

#       # Concatenate alphas to output
#       x = torch.concat([x, alpha], dim=-1)
#     else:
#       # Simple output
#       x = self.output(x)
#     return x, self.log_absortpion, self.volumetric_constant<|MERGE_RESOLUTION|>--- conflicted
+++ resolved
@@ -153,37 +153,20 @@
 
         self.base_log_temperature = base_log_temperature
         self.base_log_density = base_log_density
-<<<<<<< HEAD
-
-        # Absorption for AIA, referred to instrument 0, EUVI-A refers to instrument 1, EUVI-B refers to instrument 2
-        self.log_absortpion = nn.ParameterDict([
-                                ['094',  torch.tensor(1.0e-6, dtype=torch.float32)],
-                                ['0131', torch.tensor(1.0e-6, dtype=torch.float32)],
-                                ['0171', torch.tensor(1.0e-6, dtype=torch.float32)],
-                                ['0193', torch.tensor(1.0e-6, dtype=torch.float32)],
-                                ['0211', torch.tensor(1.0e-6, dtype=torch.float32)],
-                                ['0304', torch.tensor(1.0e-6, dtype=torch.float32)],
-                                ['0335', torch.tensor(1.0e-6, dtype=torch.float32)],
-                                ['1171', torch.tensor(1.0e-6, dtype=torch.float32)],
-                                ['1195', torch.tensor(1.0e-6, dtype=torch.float32)],
-                                ['1284', torch.tensor(1.0e-6, dtype=torch.float32)],
-                                ['1304', torch.tensor(1.0e-6, dtype=torch.float32)],
-                                ['2171', torch.tensor(1.0e-6, dtype=torch.float32)],
-                                ['2195', torch.tensor(1.0e-6, dtype=torch.float32)],
-                                ['2284', torch.tensor(1.0e-6, dtype=torch.float32)],
-                                ['2304', torch.tensor(1.0e-6, dtype=torch.float32)],
-                        ])
-=======
->>>>>>> 7e810b50
         
-        self.log_absortpion = nn.Parameter(torch.tensor([[1.e-6, 1.e-6, 1.e-6,],
-                                                         [1.6-6, 1.e-6, 1.e-6,],
-                                                         [1.6-6, 1.e-6, 1.e-6,],
-                                                         [1.6-6, 1.e-6, 1.e-6,],
-                                                         [1.6-6, 1.e-6, 0.24,],
-                                                         [1.6-6, 1.e-6, 0.25,],
-                                                         [1.6-6, 1.e-6, 0.26]], dtype=torch.float32, requires_grad=True)) 
-
+        # Tensor with the absorption coefficients of all wavelengths for all instruments.  \
+        # Currently it has three instruments: Position 0 (AIA), position 1 (EUVIA), and position 2 (EUVB)
+        # The other dimension is wavelengths.  AIA has 7 wavelengths and EUVI 4, hence the zeros.
+        self.absorption_coeff = nn.Parameter(torch.tensor([[1.e-6, 1.e-6, 1.e-6,],
+                                                           [1.6-6, 1.e-6, 1.e-6,],
+                                                           [1.6-6, 1.e-6, 1.e-6,],
+                                                           [1.6-6, 1.e-6, 1.e-6,],
+                                                           [1.6-6, 0, 0,],
+                                                           [1.6-6, 0, 0,],
+                                                           [1.6-6, 0, 0]], dtype=torch.float32, requires_grad=True)) 
+
+        # Tensor with volumetric constant for all instruments.
+        #  Position 0 (AIA), position 1 (EUVIA), and position 2 (EUVB)
         self.volumetric_constant = nn.Parameter(torch.tensor([1., 1., 1.,], dtype=torch.float32, requires_grad=True)) 
 
     def forward(self, x: torch.Tensor) -> torch.Tensor:
@@ -204,7 +187,7 @@
         # Add base temperature
         x[:, 1] = x[:, 1] + self.base_log_temperature
 
-        return {'inferences': x, 'log_abs': self.log_absortpion , 'vol_c': self.volumetric_constant}
+        return {'RhoT': x, 'nerf_abs_coef': self.absorption_coeff , 'vol_c': self.volumetric_constant}
 
 # class NeRF_dens_temp(nn.Module):
 #   r"""
