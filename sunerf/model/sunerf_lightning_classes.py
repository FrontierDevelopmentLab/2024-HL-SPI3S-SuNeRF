--- conflicted
+++ resolved
@@ -161,12 +161,8 @@
                  sampling_config=None, hierarchical_sampling_config=None,
                  model_config=None, 
                  temperature_response_normalization = {0: 1e17, 1: 1e-10, 2: 1e-10}, # Normalization for the AIA (0), EUVIA (1), and EUVIB (2) temperature response functions 
-<<<<<<< HEAD
                  use_aia_tresp = False,
                  **kwargs):
-=======
-                 use_aia_tresp=False, **kwargs):
->>>>>>> 7e810b50
 
         self.lambda_image = lambda_image
         self.lambda_regularization = lambda_regularization
@@ -176,12 +172,8 @@
                                                         sampling_config=sampling_config,
                                                         hierarchical_sampling_config=hierarchical_sampling_config,
                                                         model_config=model_config, model=model,
-                                                        temperature_response_normalization = temperature_response_normalization,
-<<<<<<< HEAD
-                                                        use_aia_tresp = use_aia_tresp
-=======
+                                                        temperature_response_normalization=temperature_response_normalization,
                                                         use_aia_tresp=use_aia_tresp
->>>>>>> 7e810b50
                                                         )
 
         super().__init__(Rs_per_ds=Rs_per_ds, seconds_per_dt=seconds_per_dt,
@@ -229,9 +221,6 @@
             rays, time, target_image, wavelengths, instruments = batch['rays'], batch['time'], batch['target_image'], batch[
                 'wavelength'], batch['instrument']
             rays_o, rays_d = rays[:, 0], rays[:, 1]
-
-            # device = rays_o.device
-            # self.rendering = self.rendering.to(device)
             outputs = self.rendering(rays_o, rays_d, time, wavelengths, instruments)
 
             distance = rays_o.pow(2).sum(-1).pow(0.5)
