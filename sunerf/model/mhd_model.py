--- conflicted
+++ resolved
@@ -193,10 +193,6 @@
             phi_mask = None
 
         # Output density, temperature, absorption and volumetric constant
-<<<<<<< HEAD
-        return {'inferences': torch.stack((output_density, output_temperature), dim=-1), 'log_abs': self.log_absortpion,
-                'vol_c': self.volumetric_constant}
-=======
         return {'RhoT': torch.stack((output_density, output_temperature), dim=-1), 'log_abs': self.log_absortpion,
                 'vol_c': self.volumetric_constant}
 
@@ -226,5 +222,4 @@
     
     
     print("Output density", output_density)
-    print("Output temp", output_temperature)
->>>>>>> aab0679f
+    print("Output temp", output_temperature)